#
# This file is autogenerated by pip-compile with Python 3.12
# by the following command:
#
#    pip-compile --allow-unsafe --constraint=requirements/common-constraints.txt --output-file=requirements/requirements-dev.txt requirements/requirements-dev.in
#
alabaster==1.0.0
    # via
    #   -c requirements/common-constraints.txt
    #   sphinx
babel==2.17.0
    # via
    #   -c requirements/common-constraints.txt
    #   sphinx
build==1.2.2.post1
    # via
    #   -c requirements/common-constraints.txt
    #   pip-tools
certifi==2025.1.31
    # via
    #   -c requirements/common-constraints.txt
    #   requests
cfgv==3.4.0
    # via
    #   -c requirements/common-constraints.txt
    #   pre-commit
charset-normalizer==3.4.1
    # via
    #   -c requirements/common-constraints.txt
    #   requests
click==8.1.8
    # via
    #   -c requirements/common-constraints.txt
    #   pip-tools
    #   typer
codespell==2.4.1
    # via
    #   -c requirements/common-constraints.txt
    #   -r requirements/requirements-dev.in
cogapp==3.4.1
    # via
    #   -c requirements/common-constraints.txt
    #   -r requirements/requirements-dev.in
contourpy==1.3.1
    # via
    #   -c requirements/common-constraints.txt
    #   matplotlib
cycler==0.12.1
    # via
    #   -c requirements/common-constraints.txt
    #   matplotlib
dill==0.3.9
    # via
    #   -c requirements/common-constraints.txt
    #   multiprocess
    #   pathos
distlib==0.3.9
    # via
    #   -c requirements/common-constraints.txt
    #   virtualenv
docutils==0.21.2
    # via
    #   -c requirements/common-constraints.txt
    #   sphinx
    #   sphinx-rtd-theme
filelock==3.17.0
    # via
    #   -c requirements/common-constraints.txt
    #   virtualenv
fonttools==4.56.0
    # via
    #   -c requirements/common-constraints.txt
    #   matplotlib
identify==2.6.8
    # via
    #   -c requirements/common-constraints.txt
    #   pre-commit
idna==3.10
    # via
    #   -c requirements/common-constraints.txt
    #   requests
imagesize==1.4.1
    # via
    #   -c requirements/common-constraints.txt
    #   sphinx
imgcat==0.6.0
    # via
    #   -c requirements/common-constraints.txt
    #   -r requirements/requirements-dev.in
iniconfig==2.0.0
    # via
    #   -c requirements/common-constraints.txt
    #   pytest
jinja2==3.1.5
    # via
    #   -c requirements/common-constraints.txt
    #   sphinx
kiwisolver==1.4.8
    # via
    #   -c requirements/common-constraints.txt
    #   matplotlib
lox==0.12.0
    # via
    #   -c requirements/common-constraints.txt
    #   -r requirements/requirements-dev.in
markdown-it-py==3.0.0
    # via
    #   -c requirements/common-constraints.txt
    #   rich
markupsafe==3.0.2
    # via
    #   -c requirements/common-constraints.txt
    #   jinja2
matplotlib==3.10.1
<<<<<<< HEAD
    # via -r requirements/requirements-dev.in
=======
    # via
    #   -c requirements/common-constraints.txt
    #   -r requirements/requirements-dev.in
>>>>>>> c4a67c43
mdurl==0.1.2
    # via
    #   -c requirements/common-constraints.txt
    #   markdown-it-py
multiprocess==0.70.17
    # via
    #   -c requirements/common-constraints.txt
    #   pathos
nodeenv==1.9.1
    # via
    #   -c requirements/common-constraints.txt
    #   pre-commit
numpy==1.26.4
    # via
    #   -c requirements/common-constraints.txt
    #   contourpy
    #   matplotlib
    #   pandas
packaging==24.2
    # via
    #   -c requirements/common-constraints.txt
    #   build
    #   matplotlib
    #   pytest
    #   sphinx
pandas==2.2.3
    # via
    #   -c requirements/common-constraints.txt
    #   -r requirements/requirements-dev.in
pathos==0.3.3
    # via
    #   -c requirements/common-constraints.txt
    #   lox
pillow==10.4.0
    # via
    #   -c requirements/common-constraints.txt
    #   matplotlib
pip-tools==7.4.1
    # via
    #   -c requirements/common-constraints.txt
    #   -r requirements/requirements-dev.in
platformdirs==4.3.6
    # via
    #   -c requirements/common-constraints.txt
    #   virtualenv
pluggy==1.5.0
    # via
    #   -c requirements/common-constraints.txt
    #   pytest
pox==0.3.5
    # via
    #   -c requirements/common-constraints.txt
    #   pathos
ppft==1.7.6.9
    # via
    #   -c requirements/common-constraints.txt
    #   pathos
pre-commit==4.1.0
    # via
    #   -c requirements/common-constraints.txt
    #   -r requirements/requirements-dev.in
pygments==2.19.1
    # via
    #   -c requirements/common-constraints.txt
    #   rich
    #   sphinx
pyparsing==3.2.1
    # via
    #   -c requirements/common-constraints.txt
    #   matplotlib
pyproject-hooks==1.2.0
    # via
    #   -c requirements/common-constraints.txt
    #   build
    #   pip-tools
pytest==8.3.5
    # via
    #   -c requirements/common-constraints.txt
    #   -r requirements/requirements-dev.in
    #   pytest-env
pytest-env==1.1.5
    # via
    #   -c requirements/common-constraints.txt
    #   -r requirements/requirements-dev.in
python-dateutil==2.9.0.post0
    # via
    #   -c requirements/common-constraints.txt
    #   matplotlib
    #   pandas
pytz==2025.1
    # via
    #   -c requirements/common-constraints.txt
    #   pandas
pyyaml==6.0.2
    # via
    #   -c requirements/common-constraints.txt
    #   pre-commit
requests==2.32.3
    # via
    #   -c requirements/common-constraints.txt
    #   sphinx
rich==13.9.4
    # via
    #   -c requirements/common-constraints.txt
    #   typer
roman-numerals-py==3.1.0
    # via
    #   -c requirements/common-constraints.txt
    #   sphinx
semver==3.0.4
    # via
    #   -c requirements/common-constraints.txt
    #   -r requirements/requirements-dev.in
shellingham==1.5.4
    # via
    #   -c requirements/common-constraints.txt
    #   typer
six==1.17.0
    # via
    #   -c requirements/common-constraints.txt
    #   python-dateutil
snowballstemmer==2.2.0
<<<<<<< HEAD
    # via sphinx
sphinx==8.2.3
=======
>>>>>>> c4a67c43
    # via
    #   -c requirements/common-constraints.txt
    #   sphinx
sphinx==8.2.3
    # via
    #   -c requirements/common-constraints.txt
    #   sphinx-rtd-theme
    #   sphinxcontrib-jquery
sphinx-rtd-theme==3.0.2
    # via
    #   -c requirements/common-constraints.txt
    #   lox
sphinxcontrib-applehelp==2.0.0
    # via
    #   -c requirements/common-constraints.txt
    #   sphinx
sphinxcontrib-devhelp==2.0.0
    # via
    #   -c requirements/common-constraints.txt
    #   sphinx
sphinxcontrib-htmlhelp==2.1.0
    # via
    #   -c requirements/common-constraints.txt
    #   sphinx
sphinxcontrib-jquery==4.1
    # via
    #   -c requirements/common-constraints.txt
    #   sphinx-rtd-theme
sphinxcontrib-jsmath==1.0.1
    # via
    #   -c requirements/common-constraints.txt
    #   sphinx
sphinxcontrib-qthelp==2.0.0
    # via
    #   -c requirements/common-constraints.txt
    #   sphinx
sphinxcontrib-serializinghtml==2.0.0
<<<<<<< HEAD
    # via sphinx
typer==0.15.2
    # via -r requirements/requirements-dev.in
=======
    # via
    #   -c requirements/common-constraints.txt
    #   sphinx
typer==0.15.2
    # via
    #   -c requirements/common-constraints.txt
    #   -r requirements/requirements-dev.in
>>>>>>> c4a67c43
typing-extensions==4.12.2
    # via
    #   -c requirements/common-constraints.txt
    #   typer
tzdata==2025.1
    # via
    #   -c requirements/common-constraints.txt
    #   pandas
urllib3==2.3.0
    # via
    #   -c requirements/common-constraints.txt
    #   requests
virtualenv==20.29.2
    # via
    #   -c requirements/common-constraints.txt
    #   pre-commit
wheel==0.45.1
    # via
    #   -c requirements/common-constraints.txt
    #   pip-tools

# The following packages are considered to be unsafe in a requirements file:
pip==25.0.1
    # via
    #   -c requirements/common-constraints.txt
    #   pip-tools
setuptools==75.8.2
<<<<<<< HEAD
    # via pip-tools
=======
    # via
    #   -c requirements/common-constraints.txt
    #   pip-tools
>>>>>>> c4a67c43
<|MERGE_RESOLUTION|>--- conflicted
+++ resolved
@@ -112,13 +112,7 @@
     #   -c requirements/common-constraints.txt
     #   jinja2
 matplotlib==3.10.1
-<<<<<<< HEAD
     # via -r requirements/requirements-dev.in
-=======
-    # via
-    #   -c requirements/common-constraints.txt
-    #   -r requirements/requirements-dev.in
->>>>>>> c4a67c43
 mdurl==0.1.2
     # via
     #   -c requirements/common-constraints.txt
@@ -241,11 +235,8 @@
     #   -c requirements/common-constraints.txt
     #   python-dateutil
 snowballstemmer==2.2.0
-<<<<<<< HEAD
     # via sphinx
 sphinx==8.2.3
-=======
->>>>>>> c4a67c43
     # via
     #   -c requirements/common-constraints.txt
     #   sphinx
@@ -283,19 +274,9 @@
     #   -c requirements/common-constraints.txt
     #   sphinx
 sphinxcontrib-serializinghtml==2.0.0
-<<<<<<< HEAD
     # via sphinx
 typer==0.15.2
     # via -r requirements/requirements-dev.in
-=======
-    # via
-    #   -c requirements/common-constraints.txt
-    #   sphinx
-typer==0.15.2
-    # via
-    #   -c requirements/common-constraints.txt
-    #   -r requirements/requirements-dev.in
->>>>>>> c4a67c43
 typing-extensions==4.12.2
     # via
     #   -c requirements/common-constraints.txt
@@ -323,10 +304,8 @@
     #   -c requirements/common-constraints.txt
     #   pip-tools
 setuptools==75.8.2
-<<<<<<< HEAD
-    # via pip-tools
-=======
-    # via
-    #   -c requirements/common-constraints.txt
-    #   pip-tools
->>>>>>> c4a67c43
+    # via
+    #   -c requirements/common-constraints.txt
+    #   pip-tools
+setuptools==75.8.2
+    # via pip-tools